--- conflicted
+++ resolved
@@ -46,13 +46,8 @@
       del main
   yield out_vals
 
-<<<<<<< HEAD
-def batch_subtrace_gen(main, in_dims, *in_vals, **params):
-=======
-@lu.transformation_with_aux
-def batch_subtrace(main, in_dims, *in_vals):
+def batch_subtrace_gen(main, in_dims, *in_vals):
   # analogue of `jvp_subtrace` in ad.py
->>>>>>> 6ad9291a
   trace = main.with_cur_sublevel()
   in_tracers = [BatchTracer(trace, val, dim) if dim is not None else val
                 for val, dim in zip(in_vals, in_dims)]
@@ -61,17 +56,8 @@
   out_vals, out_dims = unzip2((t.val, t.batch_dim) for t in out_tracers)
   yield out_vals, out_dims
 
-<<<<<<< HEAD
 batch_subtrace = lu.transformation_with_aux(batch_subtrace_gen)
 
-def batch_fun(fun : lu.WrappedFun, in_dims, out_dim_dests, axis_name,
-              sum_match=False):
-  # transformation version of batch, which doesn't call the function
-  fun, out_dims = batch_subtrace(fun)
-  return _batch_fun(fun, axis_name, sum_match, in_dims, out_dims, out_dim_dests)
-
-=======
->>>>>>> 6ad9291a
 @lu.transformation
 def _match_axes(axis_size, axis_name, in_dims, out_dims_thunk, out_dim_dests,
                 *in_vals):
